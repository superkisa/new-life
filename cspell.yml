--- conflicted
+++ resolved
@@ -7,13 +7,6 @@
   - relu
   - reparameterization
 words:
-<<<<<<< HEAD
-  - gelu
-  - jaxtyping
-  - probs
-  - rsample
-=======
   - cudnn
   - jaxtyping
-  - randn
->>>>>>> 151dd1b1
+  - randn